--- conflicted
+++ resolved
@@ -2,10 +2,7 @@
 
 channels:
     - astropy
-<<<<<<< HEAD
-=======
     - conda-forge
->>>>>>> b7fb0ec7
     - salilab
 
 dependencies:
