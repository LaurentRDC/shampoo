"""
This module facilitates storage and acces to holography datasets
and their reconstructions via HDF5.

"""

from __future__ import (absolute_import, division, print_function,
                        unicode_literals)
from PIL import Image
import numpy as np
import h5py
import os
from astropy.utils.console import ProgressBar

__all__ = ['create_hdf5_archive', 'open_hdf5_archive']

def tiff_to_ndarray(path):
    """Read in TIFF file, return `~numpy.ndarray`"""
    return np.array(Image.open(path))

def create_hdf5_archive(hdf5_path, hologram_paths, n_z, metadata={},
                        compression='lzf', overwrite=False):
    """
    Create HDF5 file structure for holograms and phase/intensity
    reconstructions with the following format:

    /
    |--holograms
    |--reconstructed_wavefields

    Parameters
    ----------
    hdf5_path : string
        Name of new HDF5 archive
    hologram_paths : string
        List of all holograms
    n_z : int
        Number of z-stacks to allocate space for
    meta : dict
        Metadata to store with in top-level of the HDF5 archive

    Returns
    -------
    f : `~h5py.File`
        Opened HDF5 file
    """
    if os.path.exists(hdf5_path) and not overwrite:
        raise ValueError("File {0} already exists. To overwrite it, "
                         "use `overwrite=True`."
                         .format(hdf5_path))

    f = h5py.File(hdf5_path, 'w')

    first_image = tiff_to_ndarray(hologram_paths[0])
<<<<<<< HEAD

    # Create datasets for holograms, fill it in with holograms, metadata
    f.create_dataset('holograms', dtype=first_image.dtype,
                     shape=(len(hologram_paths),
                            first_image.shape[0], first_image.shape[1]),
                     compression=compression)

    # Update attributes on `holograms` with metadata
    f['holograms'].attrs.update(metadata)

    holograms_dset = f['holograms']
    print('Loading holograms into file {0}...'.format(hdf5_path))
    with ProgressBar(len(hologram_paths)) as bar:
        for i, path in enumerate(hologram_paths):
            holograms_dset[i, :, :] = tiff_to_ndarray(path)
            bar.update()

    # Create empty datasets for reconstructions
    reconstruction_dtype = np.complex128
    f.create_dataset('reconstructed_wavefields', dtype=reconstruction_dtype,
=======
    #
    # # Create datasets for holograms, fill it in with holograms, metadata
    # f.create_dataset('holograms', dtype=first_image.dtype,
    #                  shape=(len(hologram_paths),
    #                         first_image.shape[0], first_image.shape[1]),
    #                  compression=compression)
    #
    # # Update attributes on `holograms` with metadata
    # f['holograms'].attrs.update(metadata)
    #
    # holograms_dset = f['holograms']
    # print('Saving holograms to archive...')
    # with ProgressBar(len(hologram_paths)) as bar:
    #     for i, path in enumerate(hologram_paths):
    #         holograms_dset[i, :, :] = tiff_to_ndarray(path)
    #         bar.update()

    # Create empty datasets for reconstructions
#    f.create_dataset('phase', dtype=np.float64,
#                     shape=(len(hologram_paths), n_z,
#                            first_image.shape[0], first_image.shape[1]),
#                     compression=compression)
#    f.create_dataset('intensity', dtype=np.float64,
#                     shape=(len(hologram_paths), n_z,
#                            first_image.shape[0], first_image.shape[1]),
#                     compression=compression)
    f.create_dataset('reconstructed_wavefield', dtype=np.complex64,
>>>>>>> b4d5c935
                     shape=(len(hologram_paths), n_z,
                            first_image.shape[0], first_image.shape[1]),
                     compression=compression)
    return f

def open_hdf5_archive(hdf5_path):
    """
    Load and return a shampoo HDF5 archive

    Parameters
    ----------
    hdf5_path : string
        Name of HDF5 archive

    Returns
    -------
    f : `~h5py.File`
        Opened HDF5 file
    """
    return h5py.File(hdf5_path, 'r+')
<|MERGE_RESOLUTION|>--- conflicted
+++ resolved
@@ -52,7 +52,6 @@
     f = h5py.File(hdf5_path, 'w')
 
     first_image = tiff_to_ndarray(hologram_paths[0])
-<<<<<<< HEAD
 
     # Create datasets for holograms, fill it in with holograms, metadata
     f.create_dataset('holograms', dtype=first_image.dtype,
@@ -73,35 +72,6 @@
     # Create empty datasets for reconstructions
     reconstruction_dtype = np.complex128
     f.create_dataset('reconstructed_wavefields', dtype=reconstruction_dtype,
-=======
-    #
-    # # Create datasets for holograms, fill it in with holograms, metadata
-    # f.create_dataset('holograms', dtype=first_image.dtype,
-    #                  shape=(len(hologram_paths),
-    #                         first_image.shape[0], first_image.shape[1]),
-    #                  compression=compression)
-    #
-    # # Update attributes on `holograms` with metadata
-    # f['holograms'].attrs.update(metadata)
-    #
-    # holograms_dset = f['holograms']
-    # print('Saving holograms to archive...')
-    # with ProgressBar(len(hologram_paths)) as bar:
-    #     for i, path in enumerate(hologram_paths):
-    #         holograms_dset[i, :, :] = tiff_to_ndarray(path)
-    #         bar.update()
-
-    # Create empty datasets for reconstructions
-#    f.create_dataset('phase', dtype=np.float64,
-#                     shape=(len(hologram_paths), n_z,
-#                            first_image.shape[0], first_image.shape[1]),
-#                     compression=compression)
-#    f.create_dataset('intensity', dtype=np.float64,
-#                     shape=(len(hologram_paths), n_z,
-#                            first_image.shape[0], first_image.shape[1]),
-#                     compression=compression)
-    f.create_dataset('reconstructed_wavefield', dtype=np.complex64,
->>>>>>> b4d5c935
                      shape=(len(hologram_paths), n_z,
                             first_image.shape[0], first_image.shape[1]),
                      compression=compression)
